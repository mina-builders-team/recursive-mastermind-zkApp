import {
  compressRewardAndFinalizeSlot,
  compressTurnCountMaxAttemptSolved,
  separateTurnCountAndMaxAttemptSolved,
  separateRewardAndFinalizeSlot,
  getClueFromGuess,
  separateCombinationDigits,
  validateCombination,
  updateElementAtIndex,
  getElementAtIndex,
  deserializeClue,
  serializeClue,
  serializeCombinationHistory,
  deserializeCombinationHistory,
  serializeClueHistory,
  deserializeClueHistory,
} from '../utils';
<<<<<<< HEAD
import { Field, UInt32, UInt64 } from 'o1js';
=======

import { Field } from 'o1js';
>>>>>>> 7f2d335c

/*
 * Random combination generator function for utility function tests.
 *
 */
function generateRandomCombinations(length: number): Field[] {
  const randomNumbers: number[] = [];

  for (let i = 0; i < length; i++) {
    const randomFourDigitNumber = Math.floor(1000 + Math.random() * 9000);
    randomNumbers.push(randomFourDigitNumber);
  }

  return randomNumbers.map(Field);
}

describe('Provable utilities - unit tests', () => {
  describe('Tests for separateCombinationDigits function', () => {
    it('should reject a 3-digit combination', () => {
      const combination = Field(123);
      const expectedErrorMessage =
        'The combination must be a four-digit Field!';
      expect(() => separateCombinationDigits(combination)).toThrowError(
        expectedErrorMessage
      );
    });

    it('should reject a 5-digit combination', () => {
      const combination = Field(12345);
      const expectedErrorMessage =
        'The combination must be a four-digit Field!';
      expect(() => separateCombinationDigits(combination)).toThrowError(
        expectedErrorMessage
      );
    });

    it('should return the correct separated digits - case 1', () => {
      const combination = Field(1234);
      const expectedDigits = [1, 2, 3, 4].map(Field);

      expect(separateCombinationDigits(combination)).toEqual(expectedDigits);
    });

    it('should return the correct separated digits - case 2', () => {
      const combination = Field(5678);
      const expectedDigits = [5, 6, 7, 8].map(Field);

      expect(separateCombinationDigits(combination)).toEqual(expectedDigits);
    });

    it('should return the correct separated digits - case 3', () => {
      const combination = Field(7185);
      const expectedDigits = [7, 1, 8, 5].map(Field);

      expect(separateCombinationDigits(combination)).toEqual(expectedDigits);
    });
  });
  describe('Tests for validateCombination function', () => {
    describe('InValid Combinations: contains 0', () => {
      // No need to check if the first digit is 0, as this would reduce the combination to a 3-digit value.
      it('should reject combination: second digit is 0', () => {
        const expectedErrorMessage = 'Combination digit 2 should not be zero!';
        const combination = [1, 0, 9, 8].map(Field);
        expect(() => validateCombination(combination)).toThrowError(
          expectedErrorMessage
        );
      });

      it('should reject combination: third digit is 0', () => {
        const expectedErrorMessage = 'Combination digit 3 should not be zero!';
        const combination = [7, 2, 0, 5].map(Field);
        expect(() => validateCombination(combination)).toThrowError(
          expectedErrorMessage
        );
      });

      it('should reject combination: fourth digit is 0', () => {
        const expectedErrorMessage = 'Combination digit 4 should not be zero!';
        const combination = [9, 1, 5, 0].map(Field);
        expect(() => validateCombination(combination)).toThrowError(
          expectedErrorMessage
        );
      });
    });

    describe('Invalid Combinations: Not unique digits', () => {
      it('should reject combination: second digit is not unique', () => {
        const expectedErrorMessage = 'Combination digit 2 is not unique!';
        const combination = [1, 1, 9, 3].map(Field);
        expect(() => validateCombination(combination)).toThrowError(
          expectedErrorMessage
        );
      });

      it('should reject combination: third digit is not unique', () => {
        const expectedErrorMessage = 'Combination digit 3 is not unique!';
        const combination = [2, 5, 5, 7].map(Field);
        expect(() => validateCombination(combination)).toThrowError(
          expectedErrorMessage
        );
      });

      it('should reject combination: fourth digit is not unique', () => {
        const expectedErrorMessage = 'Combination digit 4 is not unique!';
        const combination = [2, 7, 5, 2].map(Field);
        expect(() => validateCombination(combination)).toThrowError(
          expectedErrorMessage
        );
      });
    });

    describe('Valid Combinations', () => {
      it('should accept a valid combination: case 1', () => {
        const combination = [2, 7, 5, 3].map(Field);
        expect(() => validateCombination(combination)).not.toThrow();
      });

      it('should accept a valid combination: case 2', () => {
        const combination = [9, 8, 6, 4].map(Field);
        expect(() => validateCombination(combination)).not.toThrow();
      });

      it('should accept a valid combination: case 3', () => {
        const combination = [7, 1, 3, 5].map(Field);
        expect(() => validateCombination(combination)).not.toThrow();
      });
    });
  });

  describe('Tests for getClueFromGuess function', () => {
    it('should return the correct clue: 0 hits - 0 blows', () => {
      const solution = [1, 2, 3, 4].map(Field);
      const guess = [5, 7, 8, 9].map(Field);
      const clue = getClueFromGuess(guess, solution);

      expect(clue).toEqual([0, 0, 0, 0].map(Field));
    });

    it('should return the correct clue: 1 hits - 0 blows', () => {
      const solution = [1, 2, 3, 4].map(Field);
      const guess = [1, 7, 8, 9].map(Field);
      const clue = getClueFromGuess(guess, solution);

      expect(clue).toEqual([2, 0, 0, 0].map(Field));
    });

    it('should return the correct clue: 4 hits - 0 blows', () => {
      const solution = [1, 7, 3, 9].map(Field);
      const guess = [1, 7, 3, 9].map(Field);
      const clue = getClueFromGuess(guess, solution);

      expect(clue).toEqual([2, 2, 2, 2].map(Field));
    });

    it('should return the correct clue: 1 hits - 1 blows', () => {
      const guess = [1, 7, 8, 2].map(Field);
      const solution = [1, 2, 3, 4].map(Field);
      const clue = getClueFromGuess(guess, solution);

      expect(clue).toEqual([2, 0, 0, 1].map(Field));
    });

    it('should return the correct clue: 2 hits - 2 blows', () => {
      const guess = [5, 3, 2, 7].map(Field);
      const solution = [5, 2, 3, 7].map(Field);
      const clue = getClueFromGuess(guess, solution);

      expect(clue).toEqual([2, 1, 1, 2].map(Field));
    });

    it('should return the correct clue: 0 hits - 4 blows', () => {
      const guess = [1, 2, 3, 4].map(Field);
      const solution = [4, 3, 2, 1].map(Field);
      const clue = getClueFromGuess(guess, solution);

      expect(clue).toEqual([1, 1, 1, 1].map(Field));
    });
  });

  describe('Tests for compressTurnCountMaxAttemptSolved function', () => {
    it('should compress the turn count, max attempt, and solved flag into a single Field value', () => {
      const turnCount = Field(5);
      const maxAttempts = Field(10);
      const isSolved = Field(1);

      const expectedValue = Field(51001);
      expect(
        compressTurnCountMaxAttemptSolved([turnCount, maxAttempts, isSolved])
      ).toEqual(expectedValue);
    });

    it('should throw an error if the turn count is greater than 100', () => {
      const turnCount = Field(101);
      const maxAttempts = Field(10);
      const isSolved = Field(1);

      const expectedErrorMessage = 'Turn count must be less than 100!';
      expect(() =>
        compressTurnCountMaxAttemptSolved([turnCount, maxAttempts, isSolved])
      ).toThrowError(expectedErrorMessage);
    });

    it('should throw an error if the max attempt is greater than 100', () => {
      const turnCount = Field(10);
      const maxAttempts = Field(101);
      const isSolved = Field(1);

      const expectedErrorMessage = 'Max attempt must be less than 100!';
      expect(() =>
        compressTurnCountMaxAttemptSolved([turnCount, maxAttempts, isSolved])
      ).toThrowError(expectedErrorMessage);
    });

    it('should throw an error if the solved flag is greater than 2', () => {
      const turnCount = Field(10);
      const maxAttempts = Field(10);
      const isSolved = Field(2);

      const expectedErrorMessage = 'Solved flag must be less than 2!';
      expect(() =>
        compressTurnCountMaxAttemptSolved([turnCount, maxAttempts, isSolved])
      ).toThrowError(expectedErrorMessage);
    });

    it('should successfully separate the compressed value into turn count, max attempt, and solved flag', () => {
      const compressedValue = Field(51001);
      const expectedDigits = [5, 10, 1].map(Field);

      expect(separateTurnCountAndMaxAttemptSolved(compressedValue)).toEqual(
        expectedDigits
      );
    });
  });

  describe('Tests for compressRewardAndFinalizeSlot function', () => {
    const rewardAmount = UInt64.from(100);
    const finalizeSlot = UInt32.from(10);
    it('should compress the reward amount and finalize slot into a single Field value', () => {
      const expectedValue = Field(2 ** 32 * 100 + 10);
      expect(compressRewardAndFinalizeSlot(rewardAmount, finalizeSlot)).toEqual(
        expectedValue
      );
    });

    it('should successfully separate the compressed value into reward amount and finalize slot', () => {
      const compressedValue = Field(2 ** 32 * 100 + 10);

      const separatedRewardAndFinalizeSlot =
        separateRewardAndFinalizeSlot(compressedValue);

      expect(separatedRewardAndFinalizeSlot.finalizeSlot).toEqual(finalizeSlot);
      expect(separatedRewardAndFinalizeSlot.rewardAmount).toEqual(rewardAmount);
    });
  });

  describe('Tests for packing/unpacking multiple fields', () => {
    describe('combination history', () => {
      it('should correctly pack and unpack a combination history of 4 updated elements', () => {
        const inputs = generateRandomCombinations(4);
        const packed = serializeCombinationHistory(inputs);
        const unpacked = deserializeCombinationHistory(packed);

        expect(unpacked.slice(0, inputs.length)).toEqual(inputs);
      });

      it('should correctly pack and unpack a combination history of 15 elements', () => {
        const inputs = generateRandomCombinations(15);
        const packed = serializeCombinationHistory(inputs);
        const unpacked = deserializeCombinationHistory(packed);

        expect(unpacked.slice(0, inputs.length)).toEqual(inputs);
      });

      it('should throw an error when attempting to pack more than 15 elements in combination history', () => {
        const shouldReject = () => {
          const inputs = generateRandomCombinations(16);
          const packed = serializeCombinationHistory(inputs);
          deserializeCombinationHistory(packed);
        };
        expect(shouldReject).toThrow();
      });
    });

    describe('clue history tests', () => {
      it('should correctly pack and unpack a clue history of 3 updated elements', () => {
        const clues = [
          [2, 0, 0, 1],
          [1, 2, 0, 0],
          [2, 2, 2, 2],
        ].map((c) => c.map(Field));

        const serializedClues = clues.map(serializeClue);
        const packedSerializedClues = serializeClueHistory(serializedClues);
        const unpackedSerializedClues = deserializeClueHistory(
          packedSerializedClues
        );
        const unpackedDeserializedClues =
          unpackedSerializedClues.map(deserializeClue);

        expect(unpackedDeserializedClues.slice(0, clues.length)).toEqual(clues);
      });

      it('should correctly pack and unpack a clue history of 15 elements', () => {
        const clues = Array.from({ length: 15 }, () => [1, 2, 1, 0].map(Field));
        const serializedClues = clues.map(serializeClue);
        const packedSerializedClues = serializeClueHistory(serializedClues);
        const unpackedSerializedClues = deserializeClueHistory(
          packedSerializedClues
        );
        const unpackedDeserializedClues =
          unpackedSerializedClues.map(deserializeClue);

        expect(unpackedDeserializedClues.slice(0, clues.length)).toEqual(clues);
      });

      it('should throw an error when attempting to pack more than 15 elements in clue history', () => {
        const shouldReject = () => {
          const clues = Array.from({ length: 16 }, () =>
            [1, 2, 1, 0].map(Field)
          );
          const serializedClues = clues.map(serializeClue);
          const packedSerializedClues = serializeClueHistory(serializedClues);
          deserializeClueHistory(packedSerializedClues);
        };
        expect(shouldReject).toThrow();
      });
    });
  });

  describe('Tests for dynamic indexing & updating of field arrays', () => {
    describe('getElementAtIndex', () => {
      it('should return the same elements as JS array indexing', () => {
        const fieldArray = generateRandomCombinations(10);
        for (let i = 0; i < fieldArray.length; i++) {
          expect(getElementAtIndex(fieldArray, Field(i))).toEqual(
            fieldArray[i]
          );
        }
      });

      it('should throw an error for out-of-bounds index', () => {
        const fieldArray = generateRandomCombinations(15);
        const shouldReject = () => {
          const outOfBoundIndex = Field(16);
          getElementAtIndex(fieldArray, outOfBoundIndex);
        };

        expect(shouldReject).toThrow(
          'Invalid index: Index out of bounds or multiple indices match!'
        );
      });
    });

    describe('updateElementAtIndex', () => {
      it('should correctly update an element at the specified index', () => {
        const fieldArray = generateRandomCombinations(10);
        const newValue = Field(9999);
        const indexToUpdate = Field(4); // Choose an index to update

        const updatedArray = updateElementAtIndex(
          newValue,
          fieldArray,
          indexToUpdate
        );

        // Ensure the updated index has the new value
        expect(getElementAtIndex(updatedArray, indexToUpdate)).toEqual(
          newValue
        );

        // Ensure other elements remain unchanged
        for (let i = 0; i < fieldArray.length; i++) {
          if (i !== 4) {
            expect(getElementAtIndex(updatedArray, Field(i))).toEqual(
              fieldArray[i]
            );
          }
        }
      });

      it('should throw an error for out-of-bounds index during update', () => {
        const fieldArray = generateRandomCombinations(10);
        const newValue = Field(9999);
        const outOfBoundIndex = Field(12); // Out of bounds for an array of length 10

        const shouldReject = () => {
          updateElementAtIndex(newValue, fieldArray, outOfBoundIndex);
        };

        expect(shouldReject).toThrow('Invalid index: Index out of bounds!');
      });
    });
  });
});<|MERGE_RESOLUTION|>--- conflicted
+++ resolved
@@ -15,12 +15,8 @@
   serializeClueHistory,
   deserializeClueHistory,
 } from '../utils';
-<<<<<<< HEAD
+
 import { Field, UInt32, UInt64 } from 'o1js';
-=======
-
-import { Field } from 'o1js';
->>>>>>> 7f2d335c
 
 /*
  * Random combination generator function for utility function tests.
